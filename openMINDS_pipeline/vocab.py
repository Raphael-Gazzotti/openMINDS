import json
import os
import re
from typing import List, Dict

from openMINDS_pipeline.models import DirectoryStructure, SchemaStructure
from openMINDS_pipeline.resolver import TEMPLATE_PROPERTY_TYPE
from openMINDS_pipeline.utils import get_basic_type, is_edge
from openMINDS_pipeline.constants import FIRST_VERSION


def _camel_case_to_human_readable(value: str):
    return re.sub("([a-z])([A-Z])", "\g<1> \g<2>", value).capitalize()


def enrich_with_types_and_properties(types, properties, schemas: List[SchemaStructure]):
   for schema_info in schemas:
        print(f"Enriching schema {schema_info.file}")
        with open(schema_info.absolute_path, "r") as schema_file:
            schema = json.load(schema_file)
        type = schema[TEMPLATE_PROPERTY_TYPE].split(":")[-1].split("/")[-1]
        if type in types:
            _enrich_with_type_information(schema, type, types)

        if "properties" in schema:
            for p in schema["properties"]:
                property_with_namespace = p
                p = p.split('/')[-1]
                _enrich_with_property_information(schema_info.version, p, properties, schema, property_with_namespace)
        with open(schema_info.absolute_path, "w") as schema_file:
            schema_file.write(json.dumps(schema, indent=2, sort_keys=True))


def _enrich_with_property_information(version: str, p, properties, schema, property_with_namespace):
    if p in properties:
        prop = properties[p]
        if "description" in prop and prop["description"]:
            schema["properties"][property_with_namespace]["description"] = prop["description"]
        if "label" in prop and prop["label"]:
            schema["properties"][property_with_namespace]["label"] = prop["label"]
        if "labelPlural" in prop and prop["labelPlural"]:
            schema["properties"][property_with_namespace]["labelPlural"] = prop["labelPlural"]
        if "name" in prop and prop["name"]:
            schema["properties"][property_with_namespace]["name"] = prop["name"]
        if "namePlural" in prop and prop["namePlural"]:
            schema["properties"][property_with_namespace]["namePlural"] = prop["namePlural"]

        embedded_types, linked_types, edge = is_edge(schema["properties"][property_with_namespace])
        if edge and "asEdge" in prop:
            for k, v in prop["asEdge"].items():
                if k != "canPointTo":
                    schema["properties"][property_with_namespace][k] = v
        basic_type = get_basic_type(schema["properties"][property_with_namespace])
        if basic_type == "string" and "asString" in prop:
            for k, v in prop["asString"].items():
                if k != "inVersions":
                    schema["properties"][property_with_namespace][k] = v

def _enrich_with_type_information(schema, type, types):
    t = types[type]
    if "description" in t and t["description"]:
        schema["description"] = t["description"]
    if "name" in t and t["name"]:
        schema["name"] = t["name"]
    if "label" in t and t["label"]:
        schema["label"] = t["label"]
    if "color" in t and t["color"]:
        schema["color"] = t["color"]


def enrich_types_with_identical(vocab_types: Dict, changed_types: Dict[str, int], previous_version: str, current_version: str, iteration: int):
    def extend_or_sort_identical(vocab_entry, current_version: str):
        """ Helper function to handle sorting of versions in the 'identical' field."""
        if "identical" in vocab_entry:
            vocab_entry["identical"][-1].append(current_version)
            vocab_entry["identical"][-1].sort()
        else:
            vocab_entry.setdefault("identical", []).append([current_version])

    for _type in vocab_types:
        # Handle the first iteration (comparison with v1.0)
        if previous_version == FIRST_VERSION and previous_version in vocab_types[_type].get("isPartOfVersion"):
            vocab_types[_type].setdefault("identical", []).append([previous_version])

        # Update based on changed types
        if _type in changed_types:
            vocab_types[_type].setdefault("identical", []).append([current_version])
        elif current_version in vocab_types[_type].get("isPartOfVersion"):
            extend_or_sort_identical(vocab_types[_type], current_version)


class Types(object):

    def __init__(self, directory_structure: DirectoryStructure):
        self._types_file = os.path.join(directory_structure.target_directory, "vocab", "types.json")
        self._types = self._load_types()

    def _load_types(self):
        if os.path.exists(self._types_file):
            with open(self._types_file, "r") as types_f:
                _types = json.load(types_f)
                _type_names = {}
                for source_type in _types:
                    # remove namespace
                    _type_names[source_type.split(":")[-1].split("/")[-1]] = _types[source_type]
                return _type_names
        else:
            return {}

    def _save_types(self):
        with open(self._types_file, "w+") as types_file:
            types_file.write(json.dumps(self._types, sort_keys=True, indent=2))

    def clean_types(self):
        to_be_removed = []
        for t, v in self._types.items():
            if "isPartOfVersion" not in v or not v["isPartOfVersion"]:
                to_be_removed.append(t)
        if to_be_removed:
            print(f"Removing {len(to_be_removed)} types because they are not included in any version ({json.dumps(to_be_removed)}")
            for remove in to_be_removed:
                del self._types[remove]
            self._save_types()


class TypeExtractor(Types):

    def __init__(self, directory_structure: DirectoryStructure, version: str):
        super().__init__(directory_structure)
        self._version = version
        self._namespaces = None

    def extract_types(self, schemas) -> dict:
        new_types = []
        types_in_version = []
        for k, v in self._types.items():
            if "isPartOfVersion" in v and self._version in v["isPartOfVersion"]:
                types_in_version.append(k)
                v["isPartOfVersion"].remove(self._version)
        for schema in schemas:
            type = self._extract_type(schema)
            if type in types_in_version:
                types_in_version.remove(type)
            else:
                new_types.append(type)
        if len(new_types):
            print(f"Attention: {len(new_types)} schema(s) have been added to version {self._version} in this run")
        if len(types_in_version):
            print(f"Attention: {len(types_in_version)} schema(s) have been removed from version {self._version} in this run ({json.dumps(types_in_version)}")
        self._save_types()
        return self._types

    def _extract_type(self, schema: SchemaStructure) -> str:
        self._namespaces = schema.namespaces

        with open(schema.absolute_path, "r") as schema_file:
            schema_payload = json.load(schema_file)
        # Remove the namespace of the type
        t = schema_payload[TEMPLATE_PROPERTY_TYPE].split(":")[-1].split("/")[-1]

        if t in self._types:
            for k in list(self._types[t].keys()):
                if k not in ["label", "labelPlural", "name", "namePlural", "description", "isPartOfVersion", "color", "hasNamespace"]:
                    del self._types[t][k]
        simple_name = os.path.basename(t)
        if t not in self._types:
            self._types[t] = {}

        # properties to be manually edited
        if "description" not in self._types[t]:
            self._types[t]["description"] = None
        if "color" not in self._types[t]:
            self._types[t]["color"] = None

        # properties to be solely managed by the automation
        self._types[t]["label"] = _camel_case_to_human_readable(simple_name)
        self._types[t]["name"] = simple_name
        if "isPartOfVersion" not in self._types[t]:
            self._types[t]["isPartOfVersion"] = []
        if self._version not in self._types[t]["isPartOfVersion"]:
            self._types[t]["isPartOfVersion"].append(self._version)
            self._types[t]["isPartOfVersion"].sort()

        # replace by the module name in the versions prior to v4.0
        schema_group_normalized = schema.schema_group.lower() if schema.schema_group.isupper() else schema.schema_group
        type_namespace= self._namespaces['types'].replace('{MODULE}', schema_group_normalized)
        if "hasNamespace" not in self._types[t]:
            self._types[t]["hasNamespace"] = []
            self._types[t]["hasNamespace"].append({'namespace': type_namespace,
                                                   'inVersions': [self._version]})

        tmp_namespaces = []
        for x in self._types[t]["hasNamespace"]:
            tmp_namespaces.append(x["namespace"])
            if self._namespaces['types'].replace('{MODULE}', schema_group_normalized) == x["namespace"] and self._version not in x["inVersions"]:
                x["inVersions"].append(self._version)
        if type_namespace not in tmp_namespaces:
            self._types[t]["hasNamespace"].append({'namespace': type_namespace,
                                                   'inVersions': [self._version]})
        # Sort the 'hasNamespace' list based on 'inVersions'
        self._types[t]["hasNamespace"].sort(key=lambda x: sorted(x["inVersions"]))
        return t


class Property(object):

    def __init__(self, directory_structure: DirectoryStructure):
        self._properties_file = os.path.join(directory_structure.target_directory, "vocab", "properties.json")
        self._properties = self._load_properties()

    def _load_properties(self):
        if os.path.exists(self._properties_file):
            with open(self._properties_file, "r") as properties_f:
                _properties = json.load(properties_f)
                _properties_names = {}
                for source_property in _properties:
                    # remove namespace, not necessary to check for ':' here (only done for types).
                    cleaned_property = source_property.split('/')[-1]
                    _properties_names[cleaned_property] = _properties[source_property]
                return _properties_names
        else:
            return {}

    def _save_properties(self):
        with open(self._properties_file, "w+") as properties_file:
            properties_file.write(json.dumps(self._properties, sort_keys=True, indent=2))

    def clean_properties(self):
        to_be_removed = []
        for p, v in self._properties.items():
            if "usedIn" not in v or not v["usedIn"]:
                to_be_removed.append(p)
        if to_be_removed:
            print(f"Removing {len(to_be_removed)} properties because they are not included in any version ({json.dumps(to_be_removed)}")
            for remove in to_be_removed:
                del self._properties[remove]
            self._save_properties()


class PropertyExtractor(Property):

    def __init__(self, directory_structure: DirectoryStructure, version: str):
        super().__init__(directory_structure)
        self._version = version
        self._namespaces = None

    def _extract_properties_for_schema(self, schema: SchemaStructure):
        self._namespaces = schema.namespaces
        with open(schema.absolute_path, "r") as schema_file:
            schema_payload = json.load(schema_file)
        t = schema_payload[TEMPLATE_PROPERTY_TYPE]
        if "properties" in schema_payload:
            for p, v in schema_payload["properties"].items():
                # remove namespace, not necessary to check for ':' here (only done for types).
                p = p.split('/')[-1]
                self._extract_property(t, p, v)

    def _extract_property(self, type: str, property: str, definition: dict):
        if property not in self._properties:
            self._properties[property] = {}
        prop = self._properties[property]
        # Clear all unexpected fields
        for k in list(prop.keys()):
            if k not in ["label", "labelPlural", "name", "namePlural", "description", "asEdge", "asString", "usedIn", "hasNamespace"]:
                del prop[k]

        # Set default values for manually managed properties
        if "description" not in prop:
            prop["description"] = None
<<<<<<< HEAD
=======
        if "labelPlural" not in prop:
            prop["labelPlural"] = None
        if "namePlural" not in prop:
            prop["namePlural"] = None
        if "semanticEquivalent" not in prop:
            prop["semanticEquivalent"] = []
        prop["semanticEquivalent"].sort()
>>>>>>> 067a965a

        # Automatically calculated values
        unqualified_property = os.path.basename(property)
        prop["label"] = _camel_case_to_human_readable(unqualified_property)
        prop["name"] = unqualified_property

        if "usedIn" not in prop:
            prop["usedIn"] = {}
        if self._version not in prop["usedIn"]:
            prop["usedIn"][self._version] = []
        prop["usedIn"][self._version].append(type)
        prop["usedIn"][self._version].sort()

        embedded_types, linked_types, edge = is_edge(definition)
        if edge:
            if "asEdge" not in prop:
                prop["asEdge"] = {}
            if "nameForReverseLink" not in prop["asEdge"]:
                prop["asEdge"]["nameForReverseLink"] = None
            if "canPointTo" not in prop["asEdge"]:
                prop["asEdge"]["canPointTo"] = {}
            if self._version not in prop["asEdge"]["canPointTo"]:
                prop["asEdge"]["canPointTo"][self._version] = []
            if linked_types:
                prop["asEdge"]["canPointTo"][self._version].extend(linked_types)
            if embedded_types:
                prop["asEdge"]["canPointTo"][self._version].extend(embedded_types)
            prop["asEdge"]["canPointTo"][self._version] = list(set(prop["asEdge"]["canPointTo"][self._version]))
            prop["asEdge"]["canPointTo"][self._version].sort()
            name_for_reverse_link = prop["asEdge"]["nameForReverseLink"] if "nameForReverseLink" in prop["asEdge"] else None
            if name_for_reverse_link:
                prop["asEdge"]["labelForReverseLink"] = _camel_case_to_human_readable(name_for_reverse_link)

        basic_type = get_basic_type(definition)

        if basic_type == "string":
            if "asString" not in prop:
                prop["asString"] = {}
            if "inVersions" not in prop["asString"]:
                prop["asString"]["inVersions"] = []
            if self._version not in prop["asString"]["inVersions"]:
                prop["asString"]["inVersions"].append(self._version)
                prop["asString"]["inVersions"].sort()
            if "formatting" not in prop["asString"]:
                prop["asString"]["formatting"] = "text/plain"
            if "multiline" not in prop["asString"]:
                prop["asString"]["multiline"] = False

        if "hasNamespace" not in prop:
            prop["hasNamespace"] = []
            prop["hasNamespace"].append({'namespace': self._namespaces['props'],
                                                   'inVersions': [self._version]})

        tmp_namespaces = []
        for x in prop["hasNamespace"]:
            tmp_namespaces.append(x["namespace"])
            if self._namespaces['props'] == x["namespace"] and self._version not in x["inVersions"]:
                x["inVersions"].append(self._version)
        if self._namespaces['props'] not in tmp_namespaces:
            prop["hasNamespace"].append({'namespace': self._namespaces['props'],
                                                   'inVersions': [self._version]})
        # Sort the 'hasNamespace' list based on 'inVersions'
        prop["hasNamespace"].sort(key=lambda x: sorted(x["inVersions"]))

    def extract_properties(self, schemas) -> dict:
        self._load_properties()
        self._clear_current_version()
        for schema in schemas:
            self._extract_properties_for_schema(schema)
        self._save_properties()
        return self._properties

    def _clear_current_version(self):
        for p, v in self._properties.items():
            if "usedIn" in v and self._version in v["usedIn"]:
                del v["usedIn"][self._version]
            if "asString" in v and "inVersions" in v["asString"]:
                if self._version in v["asString"]["inVersions"]:
                    v["asString"]["inVersions"].remove(self._version)
            if "asEdge" in v and "canPointTo" in v["asEdge"]:
                if self._version in v["asEdge"]["canPointTo"]:
                    del v["asEdge"]["canPointTo"][self._version]
                if not v["asEdge"]["canPointTo"]:
                    del v["asEdge"]<|MERGE_RESOLUTION|>--- conflicted
+++ resolved
@@ -267,16 +267,10 @@
         # Set default values for manually managed properties
         if "description" not in prop:
             prop["description"] = None
-<<<<<<< HEAD
-=======
         if "labelPlural" not in prop:
             prop["labelPlural"] = None
         if "namePlural" not in prop:
             prop["namePlural"] = None
-        if "semanticEquivalent" not in prop:
-            prop["semanticEquivalent"] = []
-        prop["semanticEquivalent"].sort()
->>>>>>> 067a965a
 
         # Automatically calculated values
         unqualified_property = os.path.basename(property)
